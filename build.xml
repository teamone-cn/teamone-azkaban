<?xml version="1.0"?>

<project name="azkaban" basedir="." default="all">
	<property file="build.properties" />
	<property name="base.dir" value="${basedir}" />
	<property name="dist.jar.dir" value="${basedir}/dist/jars" />
	<property name="dist.dust.dir" value="${basedir}/dist/dust" />
	<property name="dist.less.dir" value="${basedir}/dist/less" />
	<property name="dist.web.dir" value="${basedir}/dist/web" />
	<property name="dist.classes.dir" value="${basedir}/dist/classes" />
	<property name="dist.packages.dir" value="${basedir}/dist/packages" />
	<property name="dist.web.package.dir" value="${dist.packages.dir}/azkaban-web-server" />
	<property name="dist.exec.package.dir" value="${dist.packages.dir}/azkaban-exec-server" />
	<property name="dist.solo.package.dir" value="${dist.packages.dir}/azkaban-solo-server" />
	<property name="dist.sql.package.dir" value="${dist.packages.dir}/sql" />	

	<property name="conf.dir" value="${basedir}/conf" />
	<property name="web.package.dir" value="${basedir}/src/package/webserver" />
	<property name="exec.package.dir" value="${basedir}/src/package/execserver" />
	<property name="solo.package.dir" value="${basedir}/src/package/soloserver" />
	
	<property name="lib.dir" value="${basedir}/lib" />
	<property name="bin.dir" value="${basedir}/bin" />
	<property name="java.src.dir" value="${basedir}/src/java" />
	<property name="dust.src.dir" value="${basedir}/src/tl" />
	<property name="less.src.dir" value="${basedir}/src/less" />
	<property name="web.src.dir" value="${basedir}/src/web" />
	<property name="sql.src.dir" value="${basedir}/src/sql" />
	
	<property name="azkaban.jar" value="${dist.jar.dir}/${name}-${version}.jar" />

	<property environment="env" />

	<path id="main.classpath">
		<fileset dir="${lib.dir}">
			<include name="*.jar" />
		</fileset>

		<pathelement path="${dist.classes.dir}" />
	</path>

	<!-- set the build number based on environment variable, otherwise blank -->
	<property environment="env" description="System environment variables (including those set by Hudson)" />

	<target name="all" depends="clean, package" description="Builds jars and packages." />

	<target name="clean" description="Delete generated files.">
		<echo message="Deleting generated files in dist" />
		<delete dir="${dist.jar.dir}" />
		<delete dir="${dist.classes.dir}" />
		<delete dir="${dist.dust.dir}" />
		<delete dir="${dist.less.dir}" />
    <exec dir="${dust.src.dir}" executable="make" failonerror="true">
      <arg value="clean" />
    </exec>
    <exec dir="${less.src.dir}" executable="make" failonerror="true">
      <arg value="clean" />
    </exec>
	</target>

<<<<<<< HEAD
	<target name="dust" description="Compile Less css files.">
		<!-- Compile dustjs templates -->
		<!-- Note: Because apply does not support multiple srcfile and targetfile
				 elements, and for and foreach requires ant-contrib, we use targetfile 
				 for the template name parameter and then redirect the output of dustc
				 to the final output file -->
		<echo message="Compiling Dust templates." />
		<apply dir="${dust.src.dir}" executable="dustc" relative="true">
			<mapper type="glob" from="*.tl" to="*" />
			<targetfile prefix="--name=" />
			<srcfile />
			<fileset dir="${dust.src.dir}" includes="*.tl" />
			<redirector>
				<outputmapper id="out" type="glob" from="*.tl" to="${dist.dust.dir}/*.js" />
			</redirector>
		</apply>
	</target>
	
	<target name="less" description="Compile Less css files.">
=======
	<target name="build" description="Compile main source tree java files">
		<delete dir="${dist.classes.dir}" />
		<mkdir dir="${dist.classes.dir}" />
		<delete dir="${dist.dust.dir}" />
		<mkdir dir="${dist.dust.dir}" />
		<delete dir="${dist.less.dir}" />
		<mkdir dir="${dist.less.dir}" />
		
		<!-- copy non-java files to classes dir to load from classpath -->
		<copy todir="${dist.classes.dir}">
			<fileset dir="${java.src.dir}">
				<exclude name="**/*.java" />
			</fileset>
		</copy>
		
		<javac fork="true" destdir="${dist.classes.dir}"
			target="1.6" debug="true" deprecation="false" failonerror="true">
			<src path="${java.src.dir}" />
			<classpath refid="main.classpath" />
		</javac>

    <!-- Compile dustjs templates -->
    <exec dir="${dust.src.dir}" executable="make" failonerror="true"/>
		<copy todir="${dist.dust.dir}">
      <fileset dir="${dust.src.dir}/obj" includes="*.js" />
		</copy>

>>>>>>> df7efe09
		<!-- Compile LESS to CSS -->
    <exec dir="${less.src.dir}" executable="make" failonerror="true"/>
		<copy todir="${dist.less.dir}" >
      <fileset dir="${less.src.dir}/obj" includes="*.css" />
    </copy>
	</target>
	
	<target name="build" description="Compile main source tree java files">
		<delete dir="${dist.classes.dir}" />
		<mkdir dir="${dist.classes.dir}" />
		<delete dir="${dist.dust.dir}" />
		<mkdir dir="${dist.dust.dir}" />
		<delete dir="${dist.less.dir}" />
		<mkdir dir="${dist.less.dir}" />
		
		<!-- copy non-java files to classes dir to load from classpath -->
		<copy todir="${dist.classes.dir}">
			<fileset dir="${java.src.dir}">
				<exclude name="**/*.java" />
			</fileset>
		</copy>
		
		<javac fork="true" destdir="${dist.classes.dir}"
			target="1.6" debug="true" deprecation="false" failonerror="true">
			<src path="${java.src.dir}" />
			<classpath refid="main.classpath" />
		</javac>

		<antcall target="dust"></antcall>
		<antcall target="less"></antcall>
	</target>
	
	<target name="webmin" description="Copies only the non compiled web resources to dist dir">
		<copy todir="${dist.web.dir}" overwrite="true">
			<fileset dir="${web.src.dir}" />
		</copy>
	</target>
	
	<target name="web" description="Creates web resourses in a dir. Useful for development">
		<mkdir dir="${dist.web.dir}" />
		
		<antcall target="webmin"></antcall>
		<antcall target="dust"></antcall>
		<antcall target="less"></antcall>
		
		<!-- Copy compiled dust templates -->
		<copy todir="${dist.web.dir}/js">
			<fileset dir="${dist.dust.dir}" />
		</copy>

		<!-- Copy compiled less CSS -->
		<copy todir="${dist.web.dir}/css">
			<fileset dir="${dist.less.dir}" />
		</copy>
	</target>
	
	<target name="jars" depends="build" description="Create azkaban jar">
		<mkdir dir="${dist.jar.dir}" />
		<jar destfile="${azkaban.jar}">
			<fileset dir="${dist.classes.dir}">
				<include name="**/*.*" />
			</fileset>
		</jar>
	</target>
	
	<target name="create-update-script" description="Prepare the creation of the Azkaban Scripts">
		<!-- Generic update table scripts -->
		<concat destfile="${dist.sql.package.dir}/update-all-sql-${updateVersion}.sql" fixlastline="yes">
			<fileset dir="${sql.src.dir}" >
				<include name="update.*.${updateVersion}.sql"/>
			</fileset>	
		</concat>
	</target>
	
	<target name="create-update-script-2.1" description="Prepare the creation of the Azkaban Scripts">
		<!-- 2.1 added the active_sla table -->
		<concat destfile="${dist.sql.package.dir}/update-all-sql-2.1.sql" fixlastline="yes">
			<fileset dir="${sql.src.dir}" >
				<include name="create.active_sla.sql"/>
				<include name="update.*.2.1.sql"/>
			</fileset>	
		</concat>
	</target>
	
	<target name="create-update-script-2.2" description="Prepare the creation of the Azkaban Scripts">
		<!-- 2.2 added the properties table -->
		<concat destfile="${dist.sql.package.dir}/update-all-sql-2.2.sql" fixlastline="yes">
			<fileset dir="${sql.src.dir}" >
				<include name="create.properties.sql"/>
				<include name="update.*.2.2.sql"/>
			</fileset>	
		</concat>
	</target>
	
	<target name="package-sql-scripts" description="Creates a package of sql">
		<delete dir="${dist.sql.package.dir}" />
		<mkdir dir="${dist.sql.package.dir}" />

		<concat destfile="${dist.sql.package.dir}/create-all-sql-${version}.sql" fixlastline="yes">
			<fileset dir="${sql.src.dir}" >
				<exclude name="update.*.sql"/>
				<exclude name="database.properties"/>
			</fileset>	
		</concat>
		
		<!-- Collect various update scripts. -->
		<!-- Not sure how to do this better yet. -->
		<antcall target="create-update-script-2.1"></antcall>
		<antcall target="create-update-script-2.2"></antcall>
		<!-- End script collection-->
		
		<copy todir="${dist.sql.package.dir}" >
			<fileset dir="${sql.src.dir}" />
		</copy>
		<echo file="${dist.sql.package.dir}/database.properties" append="true">version=${version}</echo>

		<tar destfile="${dist.sql.package.dir}/${name}-sql-script-${version}.tar.gz" compression="gzip" longfile="gnu">
			<tarfileset dir="${dist.sql.package.dir}" prefix="azkaban-${version}" filemode="755" />
		</tar>
	</target>

	<target name="package-web-server" depends="jars" description="Creates a package for the webserver">
		<delete dir="${dist.web.package.dir}" />
		<mkdir dir="${dist.web.package.dir}" />
		<mkdir dir="${dist.web.package.dir}/conf" />
		<mkdir dir="${dist.web.package.dir}/bin" />
		<mkdir dir="${dist.web.package.dir}/lib" />
		<mkdir dir="${dist.web.package.dir}/web" />
		<mkdir dir="${dist.web.package.dir}/plugins" />
		<mkdir dir="${dist.web.package.dir}/extlib" />	
			
		<!-- Copy Azkaban jars and libs-->
		<copy file="${azkaban.jar}" todir="${dist.web.package.dir}/lib" />
		<copy todir="${dist.web.package.dir}/lib" >
			<fileset dir="${lib.dir}" >
				<exclude name="hadoop-core*.jar"/>
			</fileset>		
		</copy>
		
		<!-- Copy bin files for web server only-->
		<copy todir="${dist.web.package.dir}/bin">
			<fileset dir="${web.package.dir}/bin"/>
		</copy>
		
		<!-- Copy web files -->
		<copy todir="${dist.web.package.dir}/web">
			<fileset dir="${web.src.dir}" />
		</copy>

		<!-- Copy compiled dust templates -->
		<copy todir="${dist.web.package.dir}/web/js">
			<fileset dir="${dist.dust.dir}" />
		</copy>

		<!-- Copy compiled less CSS -->
		<copy todir="${dist.web.package.dir}/web/css">
			<fileset dir="${dist.less.dir}" />
		</copy>
		
		<!-- Copy conf create table scripts -->
		<copy todir="${dist.web.package.dir}/conf">
			<fileset dir="${web.package.dir}/conf" />
		</copy>
		
		<!-- Tarball it -->
		<tar destfile="${dist.web.package.dir}/${name}-web-server-${version}.tar.gz" compression="gzip" longfile="gnu">
			<tarfileset dir="${dist.web.package.dir}" prefix="azkaban-${version}" filemode="755" includes="bin/*" />
			
			<tarfileset dir="${dist.web.package.dir}" prefix="azkaban-${version}" includes="**">
				<exclude name="bin/*"/>
			</tarfileset>
		</tar>
	</target>
	
	<target name="package-exec-server" depends="jars" description="Creates a package for the execserver">
		<delete dir="${dist.exec.package.dir}" />
		<mkdir dir="${dist.exec.package.dir}" />
		<mkdir dir="${dist.exec.package.dir}/conf" />
		<mkdir dir="${dist.exec.package.dir}/bin" />
		<mkdir dir="${dist.exec.package.dir}/lib" />
		<mkdir dir="${dist.exec.package.dir}/plugins" />
		<mkdir dir="${dist.exec.package.dir}/extlib" />
				
		<!-- Copy Azkaban jars and libs-->
		<copy file="${azkaban.jar}" todir="${dist.exec.package.dir}/lib" />
		<copy todir="${dist.exec.package.dir}/lib" >
			<fileset dir="${lib.dir}" >
				<exclude name="hadoop-core*.jar"/>
			</fileset>
		</copy>
		
		<!-- Copy bin files for exec server only-->
		<copy todir="${dist.exec.package.dir}/bin" >
			<fileset dir="${exec.package.dir}/bin"/>
		</copy>

		<!-- Copy conf files -->
		<copy todir="${dist.exec.package.dir}/conf" >
			<fileset dir="${exec.package.dir}/conf" />
		</copy>
		
		<!-- Tarball it -->
		<tar destfile="${dist.exec.package.dir}/${name}-executor-server-${version}.tar.gz" compression="gzip" longfile="gnu">
			<tarfileset dir="${dist.exec.package.dir}" prefix="azkaban-${version}" filemode="755" includes="bin/*" />
			
			<tarfileset dir="${dist.exec.package.dir}" prefix="azkaban-${version}" includes="**">
				<exclude name="bin/*"/>
			</tarfileset>
		</tar>
	</target>
	
	<target name="package-solo-server" depends="jars" description="Creates a package for the solo server">
		<delete dir="${dist.solo.package.dir}" />
		<mkdir dir="${dist.solo.package.dir}" />
		<mkdir dir="${dist.solo.package.dir}/conf" />
		<mkdir dir="${dist.solo.package.dir}/bin" />
		<mkdir dir="${dist.solo.package.dir}/lib" />
		<mkdir dir="${dist.solo.package.dir}/plugins" />
		<mkdir dir="${dist.solo.package.dir}/extlib" />
		<mkdir dir="${dist.solo.package.dir}/sql" />
				
		<!-- Copy Azkaban jars and libs-->
		<copy file="${azkaban.jar}" todir="${dist.solo.package.dir}/lib" />
		<copy todir="${dist.solo.package.dir}/lib" >
			<fileset dir="${lib.dir}" >
				<exclude name="hadoop-core*.jar"/>
			</fileset>
		</copy>
		
		<!-- Copy bin files for exec server only-->
		<copy todir="${dist.solo.package.dir}/bin" >
			<fileset dir="${solo.package.dir}/bin"/>
		</copy>

		<!-- Copy conf files -->
		<copy todir="${dist.solo.package.dir}/conf" >
			<fileset dir="${solo.package.dir}/conf" />
		</copy>
		
		<!-- Copy web files -->
		<copy todir="${dist.solo.package.dir}/web" >
			<fileset dir="${web.src.dir}" />
		</copy>
		
		<!-- Copy compiled dust templates -->
		<copy todir="${dist.solo.package.dir}/web/js">
			<fileset dir="${dist.dust.dir}" />
		</copy>
		
		<!-- Copy compiled less CSS -->
		<copy todir="${dist.solo.package.dir}/web/css">
      <fileset dir="${dist.less.dir}" />
		</copy>
		
		<!-- Copy sql files -->
		<copy todir="${dist.solo.package.dir}/sql" >
			<fileset dir="${sql.src.dir}" />
		</copy>
		<echo file="${dist.solo.package.dir}/sql/database.properties" append="true">version=${version}</echo>
			
		<!-- Tarball it -->
		<tar destfile="${dist.solo.package.dir}/${name}-solo-server-${version}.tar.gz" compression="gzip" longfile="gnu">
			<tarfileset dir="${dist.solo.package.dir}" prefix="azkaban-${version}" filemode="755" includes="bin/*" />
			
			<tarfileset dir="${dist.solo.package.dir}" prefix="azkaban-${version}" includes="**">
				<exclude name="bin/*"/>
			</tarfileset>
		</tar>
	</target>
	
	<target name="package-all" depends="package-exec-server, package-web-server, package-solo-server, package-sql-scripts" description="Create all packages">
	</target>

	<target name="package" depends="package-all" description="Create all packages">
	</target>

</project><|MERGE_RESOLUTION|>--- conflicted
+++ resolved
@@ -58,69 +58,29 @@
     </exec>
 	</target>
 
-<<<<<<< HEAD
 	<target name="dust" description="Compile Less css files.">
 		<!-- Compile dustjs templates -->
-		<!-- Note: Because apply does not support multiple srcfile and targetfile
-				 elements, and for and foreach requires ant-contrib, we use targetfile 
-				 for the template name parameter and then redirect the output of dustc
-				 to the final output file -->
-		<echo message="Compiling Dust templates." />
-		<apply dir="${dust.src.dir}" executable="dustc" relative="true">
-			<mapper type="glob" from="*.tl" to="*" />
-			<targetfile prefix="--name=" />
-			<srcfile />
-			<fileset dir="${dust.src.dir}" includes="*.tl" />
-			<redirector>
-				<outputmapper id="out" type="glob" from="*.tl" to="${dist.dust.dir}/*.js" />
-			</redirector>
-		</apply>
+		<delete dir="${dist.dust.dir}" />
+		<mkdir dir="${dist.dust.dir}" />
+		<exec dir="${dust.src.dir}" executable="make" failonerror="true"/>
+		<copy todir="${dist.dust.dir}">
+      		<fileset dir="${dust.src.dir}/obj" includes="*.js" />
+		</copy>
 	</target>
 	
 	<target name="less" description="Compile Less css files.">
-=======
+		<!-- Compile LESS to CSS -->
+		<delete dir="${dist.less.dir}" />
+		<mkdir dir="${dist.less.dir}" />
+    	<exec dir="${less.src.dir}" executable="make" failonerror="true"/>
+		<copy todir="${dist.less.dir}" >
+      		<fileset dir="${less.src.dir}/obj" includes="*.css" />
+    	</copy>
+	</target>
+	
 	<target name="build" description="Compile main source tree java files">
 		<delete dir="${dist.classes.dir}" />
 		<mkdir dir="${dist.classes.dir}" />
-		<delete dir="${dist.dust.dir}" />
-		<mkdir dir="${dist.dust.dir}" />
-		<delete dir="${dist.less.dir}" />
-		<mkdir dir="${dist.less.dir}" />
-		
-		<!-- copy non-java files to classes dir to load from classpath -->
-		<copy todir="${dist.classes.dir}">
-			<fileset dir="${java.src.dir}">
-				<exclude name="**/*.java" />
-			</fileset>
-		</copy>
-		
-		<javac fork="true" destdir="${dist.classes.dir}"
-			target="1.6" debug="true" deprecation="false" failonerror="true">
-			<src path="${java.src.dir}" />
-			<classpath refid="main.classpath" />
-		</javac>
-
-    <!-- Compile dustjs templates -->
-    <exec dir="${dust.src.dir}" executable="make" failonerror="true"/>
-		<copy todir="${dist.dust.dir}">
-      <fileset dir="${dust.src.dir}/obj" includes="*.js" />
-		</copy>
-
->>>>>>> df7efe09
-		<!-- Compile LESS to CSS -->
-    <exec dir="${less.src.dir}" executable="make" failonerror="true"/>
-		<copy todir="${dist.less.dir}" >
-      <fileset dir="${less.src.dir}/obj" includes="*.css" />
-    </copy>
-	</target>
-	
-	<target name="build" description="Compile main source tree java files">
-		<delete dir="${dist.classes.dir}" />
-		<mkdir dir="${dist.classes.dir}" />
-		<delete dir="${dist.dust.dir}" />
-		<mkdir dir="${dist.dust.dir}" />
-		<delete dir="${dist.less.dir}" />
-		<mkdir dir="${dist.less.dir}" />
 		
 		<!-- copy non-java files to classes dir to load from classpath -->
 		<copy todir="${dist.classes.dir}">
