--- conflicted
+++ resolved
@@ -196,15 +196,13 @@
 
 			logInfo("Starting job " + node.getJobId() + " at " + node.getStartTime());
 			node.setStatus(Status.RUNNING);
-<<<<<<< HEAD
+
 			props.put(AbstractProcessJob.JOB_FULLPATH, props.getSource());
 			// Ability to specify working directory
 			if (!props.containsKey(AbstractProcessJob.WORKING_DIR)) {
 				props.put(AbstractProcessJob.WORKING_DIR, workingDir.getAbsolutePath());
 			}
-=======
-			props.put(AbstractProcessJob.WORKING_DIR, workingDir.getAbsolutePath());
->>>>>>> 63232b63
+
 			//job = JobWrappingFactory.getJobWrappingFactory().buildJobExecutor(node.getJobId(), props, logger);
 			job = jobtypeManager.buildJobExecutor(node.getJobId(), props, logger);
 		}
