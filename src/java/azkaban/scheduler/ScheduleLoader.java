--- conflicted
+++ resolved
@@ -29,12 +29,6 @@
 	public void removeSchedule(Schedule s) throws ScheduleManagerException;
 
 	public void updateNextExecTime(Schedule s) throws ScheduleManagerException;
-<<<<<<< HEAD
-	
-	// only use when using external runner
+
 	public List<Schedule> loadUpdatedSchedules() throws ScheduleManagerException;
-}
-=======
-
-}
->>>>>>> bb34b0f2587431129a808ff7742dfadbbe6817d5+}