/*
 * Copyright 2012 LinkedIn Corp.
 * 
 * Licensed under the Apache License, Version 2.0 (the "License"); you may not
 * use this file except in compliance with the License. You may obtain a copy of
 * the License at
 * 
 * http://www.apache.org/licenses/LICENSE-2.0
 * 
 * Unless required by applicable law or agreed to in writing, software
 * distributed under the License is distributed on an "AS IS" BASIS, WITHOUT
 * WARRANTIES OR CONDITIONS OF ANY KIND, either express or implied. See the
 * License for the specific language governing permissions and limitations under
 * the License.
 */

package azkaban.executor;

import java.io.File;
import java.io.IOException;
import java.lang.Thread.State;
import java.net.URI;
import java.net.URISyntaxException;
import java.util.ArrayList;
import java.util.Collections;
import java.util.HashMap;
import java.util.HashSet;
import java.util.List;
import java.util.Map;
import java.util.Set;
import java.util.concurrent.ConcurrentHashMap;

import org.apache.commons.lang.StringUtils;
import org.apache.http.client.HttpClient;
import org.apache.http.client.ResponseHandler;
import org.apache.http.client.methods.HttpGet;
import org.apache.http.client.utils.URIBuilder;
import org.apache.http.impl.client.BasicResponseHandler;
import org.apache.http.impl.client.DefaultHttpClient;
import org.apache.log4j.Logger;
import org.joda.time.DateTime;

import azkaban.alert.Alerter;
import azkaban.execapp.event.Event;
import azkaban.execapp.event.Event.Type;
import azkaban.execapp.event.EventHandler;
import azkaban.project.Project;
import azkaban.scheduler.ScheduleStatisticManager;
import azkaban.utils.FileIOUtils.JobMetaData;
import azkaban.utils.FileIOUtils.LogData;
import azkaban.utils.JSONUtils;
import azkaban.utils.Pair;
import azkaban.utils.Props;

/**
 * Executor manager used to manage the client side job.
 *
 */
public class ExecutorManager extends EventHandler implements ExecutorManagerAdapter {
	private static Logger logger = Logger.getLogger(ExecutorManager.class);
	private ExecutorLoader executorLoader;
	private String executorHost;
	private int executorPort;
	
	private CleanerThread cleanerThread;
	
	private ConcurrentHashMap<Integer, Pair<ExecutionReference, ExecutableFlow>> runningFlows = new ConcurrentHashMap<Integer, Pair<ExecutionReference, ExecutableFlow>>();
	private ConcurrentHashMap<Integer, ExecutableFlow> recentlyFinished = new ConcurrentHashMap<Integer, ExecutableFlow>();

	private ExecutingManagerUpdaterThread executingManager;
	
	private static final long DEFAULT_EXECUTION_LOGS_RETENTION_MS = 3*4*7*24*60*60*1000l;
	private long lastCleanerThreadCheckTime = -1;
	
	private long lastThreadCheckTime = -1;
	private String updaterStage = "not started";

	private Map<String, Alerter> alerters;
	
	File cacheDir;
	
	public ExecutorManager(Props props, ExecutorLoader loader, Map<String, Alerter> alters) throws ExecutorManagerException {
		
		this.executorLoader = loader;
		this.loadRunningFlows();
		executorHost = props.getString("executor.host", "localhost");
		executorPort = props.getInt("executor.port");
		
		alerters = alters;
		
		cacheDir = new File(props.getString("cache.directory", "cache"));

		executingManager = new ExecutingManagerUpdaterThread();
		executingManager.start();
		
		long executionLogsRetentionMs = props.getLong("execution.logs.retention.ms", DEFAULT_EXECUTION_LOGS_RETENTION_MS);
		cleanerThread = new CleanerThread(executionLogsRetentionMs);
		cleanerThread.start();
		
	}
	
	@Override
	public State getExecutorManagerThreadState() {
		return executingManager.getState();
	}
	
	public String getExecutorThreadStage() {
		return updaterStage;
	}
	
	@Override
	public boolean isExecutorManagerThreadActive() {
		return executingManager.isAlive();
	}
	
	@Override
	public long getLastExecutorManagerThreadCheckTime() {
		return lastThreadCheckTime;
	}
	
	public long getLastCleanerThreadCheckTime() {
		return this.lastCleanerThreadCheckTime;
	}
	
	@Override
	public Set<String> getPrimaryServerHosts() {
		// Only one for now. More probably later.
		HashSet<String> ports = new HashSet<String>();
		ports.add(executorHost + ":" + executorPort);
		return ports;
	}
	
	@Override
	public Set<String> getAllActiveExecutorServerHosts() {
		// Includes non primary server/hosts
		HashSet<String> ports = new HashSet<String>();
		ports.add(executorHost + ":" + executorPort);
		for(Pair<ExecutionReference, ExecutableFlow> running: runningFlows.values()) {
			ExecutionReference ref = running.getFirst();
			ports.add(ref.getHost() + ":" + ref.getPort());
		}
		
		return ports;
	}
	
	private void loadRunningFlows() throws ExecutorManagerException {
		runningFlows.putAll(executorLoader.fetchActiveFlows());
	}
	
	@Override
	public List<Integer> getRunningFlows(int projectId, String flowId) {
		ArrayList<Integer> executionIds = new ArrayList<Integer>();
		for (Pair<ExecutionReference, ExecutableFlow> ref : runningFlows.values()) {
			if (ref.getSecond().getFlowId().equals(flowId) && ref.getSecond().getProjectId() == projectId) {
				executionIds.add(ref.getFirst().getExecId());
			}
		}
		return executionIds;
	}
	
	@Override
	public boolean isFlowRunning(int projectId, String flowId) {
		for (Pair<ExecutionReference, ExecutableFlow> ref : runningFlows.values()) {
			if (ref.getSecond().getProjectId() == projectId && ref.getSecond().getFlowId().equals(flowId)) {
				return true;
			}
		}
		return false;
	}
	
	@Override
	public ExecutableFlow getExecutableFlow(int execId) throws ExecutorManagerException {
		Pair<ExecutionReference, ExecutableFlow> active = runningFlows.get(execId);
		if (active == null) {
			return executorLoader.fetchExecutableFlow(execId);
		}
		return active.getSecond();
	}
	
	@Override
	public List<ExecutableFlow> getRunningFlows() {
		ArrayList<ExecutableFlow> flows = new ArrayList<ExecutableFlow>();
		for (Pair<ExecutionReference, ExecutableFlow> ref : runningFlows.values()) {
			flows.add(ref.getSecond());
		}
		return flows;
	}
	
	public String getRunningFlowIds() {
		List<Integer> allIds = new ArrayList<Integer>();
		for (Pair<ExecutionReference, ExecutableFlow> ref : runningFlows.values()) {
			allIds.add(ref.getSecond().getExecutionId());
		}
		Collections.sort(allIds);
		return allIds.toString();
	}
	
	public List<ExecutableFlow> getRecentlyFinishedFlows() {
		return new ArrayList<ExecutableFlow>(recentlyFinished.values());
	}
	
	@Override
	public List<ExecutableFlow> getExecutableFlows(Project project, String flowId, int skip, int size) throws ExecutorManagerException {
		List<ExecutableFlow> flows = executorLoader.fetchFlowHistory(project.getId(), flowId, skip, size);
		return flows;
	}
	
	@Override
	public List<ExecutableFlow> getExecutableFlows(int skip, int size) throws ExecutorManagerException {
		List<ExecutableFlow> flows = executorLoader.fetchFlowHistory(skip, size);
		return flows;
	}
	
	@Override
	public List<ExecutableFlow> getExecutableFlows(String flowIdContains, int skip, int size) throws ExecutorManagerException {
		List<ExecutableFlow> flows = executorLoader.fetchFlowHistory(null, '%'+flowIdContains+'%', null, 0, -1, -1 , skip, size);
		return flows;
	}

	@Override
	public List<ExecutableFlow> getExecutableFlows(String projContain, String flowContain, String userContain, int status, long begin, long end, int skip, int size) throws ExecutorManagerException {
		List<ExecutableFlow> flows = executorLoader.fetchFlowHistory(projContain, flowContain, userContain, status, begin, end , skip, size);
		return flows;
	}
	
	@Override
	public List<ExecutableJobInfo> getExecutableJobs(Project project, String jobId, int skip, int size) throws ExecutorManagerException {
		List<ExecutableJobInfo> nodes = executorLoader.fetchJobHistory(project.getId(), jobId, skip, size);
		return nodes;
	}
	
	@Override
	public int getNumberOfJobExecutions(Project project, String jobId) throws ExecutorManagerException{
		return executorLoader.fetchNumExecutableNodes(project.getId(), jobId);
	}
	
	@Override
	public int getNumberOfExecutions(Project project, String flowId) throws ExecutorManagerException{
		return executorLoader.fetchNumExecutableFlows(project.getId(), flowId);
	}
	
	@Override
	public LogData getExecutableFlowLog(ExecutableFlow exFlow, int offset, int length) throws ExecutorManagerException {
		Pair<ExecutionReference, ExecutableFlow> pair = runningFlows.get(exFlow.getExecutionId());
		if (pair != null) {
			Pair<String,String> typeParam = new Pair<String,String>("type", "flow");
			Pair<String,String> offsetParam = new Pair<String,String>("offset", String.valueOf(offset));
			Pair<String,String> lengthParam = new Pair<String,String>("length", String.valueOf(length));
			
			@SuppressWarnings("unchecked")
			Map<String, Object> result = callExecutorServer(pair.getFirst(), ConnectorParams.LOG_ACTION, typeParam, offsetParam, lengthParam);
			return LogData.createLogDataFromObject(result);
		}
		else {
			LogData value = executorLoader.fetchLogs(exFlow.getExecutionId(), "", 0, offset, length);
			return value;
		}
	}
	
	@Override
	public LogData getExecutionJobLog(ExecutableFlow exFlow, String jobId, int offset, int length, int attempt) throws ExecutorManagerException {
		Pair<ExecutionReference, ExecutableFlow> pair = runningFlows.get(exFlow.getExecutionId());
		if (pair != null) {
			Pair<String,String> typeParam = new Pair<String,String>("type", "job");
			Pair<String,String> jobIdParam = new Pair<String,String>("jobId", jobId);
			Pair<String,String> offsetParam = new Pair<String,String>("offset", String.valueOf(offset));
			Pair<String,String> lengthParam = new Pair<String,String>("length", String.valueOf(length));
			Pair<String,String> attemptParam = new Pair<String,String>("attempt", String.valueOf(attempt));
			
			@SuppressWarnings("unchecked")
			Map<String, Object> result = callExecutorServer(pair.getFirst(), ConnectorParams.LOG_ACTION, typeParam, jobIdParam, offsetParam, lengthParam, attemptParam);
			return LogData.createLogDataFromObject(result);
		}
		else {
			LogData value = executorLoader.fetchLogs(exFlow.getExecutionId(), jobId, attempt, offset, length);
			return value;
		}
	}
	
	@Override
	public JobMetaData getExecutionJobMetaData(ExecutableFlow exFlow, String jobId, int offset, int length, int attempt) throws ExecutorManagerException {
		Pair<ExecutionReference, ExecutableFlow> pair = runningFlows.get(exFlow.getExecutionId());
		if (pair != null) {

			Pair<String,String> typeParam = new Pair<String,String>("type", "job");
			Pair<String,String> jobIdParam = new Pair<String,String>("jobId", jobId);
			Pair<String,String> offsetParam = new Pair<String,String>("offset", String.valueOf(offset));
			Pair<String,String> lengthParam = new Pair<String,String>("length", String.valueOf(length));
			Pair<String,String> attemptParam = new Pair<String,String>("attempt", String.valueOf(attempt));
			
			@SuppressWarnings("unchecked")
			Map<String, Object> result = callExecutorServer(pair.getFirst(), ConnectorParams.METADATA_ACTION, typeParam, jobIdParam, offsetParam, lengthParam, attemptParam);
			return JobMetaData.createJobMetaDataFromObject(result);
		}
		else {
			return null;
		}
	}
	
	@Override
	public void cancelFlow(ExecutableFlow exFlow, String userId) throws ExecutorManagerException {
		synchronized(exFlow) {
			Pair<ExecutionReference, ExecutableFlow> pair = runningFlows.get(exFlow.getExecutionId());
			if (pair == null) {
				throw new ExecutorManagerException("Execution " + exFlow.getExecutionId() + " of flow " + exFlow.getFlowId() + " isn't running.");
			}
			callExecutorServer(pair.getFirst(), ConnectorParams.CANCEL_ACTION, userId);
		}
	}
	
	@Override
	public void resumeFlow(ExecutableFlow exFlow, String userId) throws ExecutorManagerException {
		synchronized(exFlow) {
			Pair<ExecutionReference, ExecutableFlow> pair = runningFlows.get(exFlow.getExecutionId());
			if (pair == null) {
				throw new ExecutorManagerException("Execution " + exFlow.getExecutionId() + " of flow " + exFlow.getFlowId() + " isn't running.");
			}
			callExecutorServer(pair.getFirst(), ConnectorParams.RESUME_ACTION, userId);
		}
	}
	
	@Override
	public void pauseFlow(ExecutableFlow exFlow, String userId) throws ExecutorManagerException {
		synchronized(exFlow) {
			Pair<ExecutionReference, ExecutableFlow> pair = runningFlows.get(exFlow.getExecutionId());
			if (pair == null) {
				throw new ExecutorManagerException("Execution " + exFlow.getExecutionId() + " of flow " + exFlow.getFlowId() + " isn't running.");
			}
			callExecutorServer(pair.getFirst(), ConnectorParams.PAUSE_ACTION, userId);
		}
	}
	
	@Override
	public void pauseExecutingJobs(ExecutableFlow exFlow, String userId, String ... jobIds) throws ExecutorManagerException {
		modifyExecutingJobs(exFlow, ConnectorParams.MODIFY_PAUSE_JOBS, userId, jobIds);
	}
	
	@Override
	public void resumeExecutingJobs(ExecutableFlow exFlow, String userId, String ... jobIds) throws ExecutorManagerException {
		modifyExecutingJobs(exFlow, ConnectorParams.MODIFY_RESUME_JOBS, userId, jobIds);
	}
	
	@Override
	public void retryFailures(ExecutableFlow exFlow, String userId) throws ExecutorManagerException {
		modifyExecutingJobs(exFlow, ConnectorParams.MODIFY_RETRY_FAILURES, userId);
	}
	
	@Override
	public void retryExecutingJobs(ExecutableFlow exFlow, String userId, String ... jobIds) throws ExecutorManagerException {
		modifyExecutingJobs(exFlow, ConnectorParams.MODIFY_RETRY_JOBS, userId, jobIds);
	}
	
	@Override
	public void disableExecutingJobs(ExecutableFlow exFlow, String userId, String ... jobIds) throws ExecutorManagerException {
		modifyExecutingJobs(exFlow, ConnectorParams.MODIFY_DISABLE_JOBS, userId, jobIds);
	}
	
	@Override
	public void enableExecutingJobs(ExecutableFlow exFlow, String userId, String ... jobIds) throws ExecutorManagerException {
		modifyExecutingJobs(exFlow, ConnectorParams.MODIFY_ENABLE_JOBS, userId, jobIds);
	}
	
	@Override
	public void cancelExecutingJobs(ExecutableFlow exFlow, String userId, String ... jobIds) throws ExecutorManagerException {
		modifyExecutingJobs(exFlow, ConnectorParams.MODIFY_CANCEL_JOBS, userId, jobIds);
	}
	
	@SuppressWarnings("unchecked")
	private Map<String, Object> modifyExecutingJobs(ExecutableFlow exFlow, String command, String userId, String ... jobIds) throws ExecutorManagerException {
		synchronized(exFlow) {
			Pair<ExecutionReference, ExecutableFlow> pair = runningFlows.get(exFlow.getExecutionId());
			if (pair == null) {
				throw new ExecutorManagerException("Execution " + exFlow.getExecutionId() + " of flow " + exFlow.getFlowId() + " isn't running.");
			}
			
			Map<String, Object> response = null;
			if (jobIds != null && jobIds.length > 0) {
				for (String jobId: jobIds) {
					if (!jobId.isEmpty()) {
						ExecutableNode node = exFlow.getExecutableNode(jobId);
						if (node == null) {
							throw new ExecutorManagerException("Job " + jobId + " doesn't exist in execution " + exFlow.getExecutionId() + ".");
						}
					}
				}
				String ids = StringUtils.join(jobIds, ',');
				response = callExecutorServer(
						pair.getFirst(), 
						ConnectorParams.MODIFY_EXECUTION_ACTION, 
						userId, 
						new Pair<String,String>(ConnectorParams.MODIFY_EXECUTION_ACTION_TYPE, command), 
						new Pair<String,String>(ConnectorParams.MODIFY_JOBS_LIST, ids));
			}
			else {
				response = callExecutorServer(
						pair.getFirst(), 
						ConnectorParams.MODIFY_EXECUTION_ACTION, 
						userId, 
						new Pair<String,String>(ConnectorParams.MODIFY_EXECUTION_ACTION_TYPE, command));
			}
			
			return response;
		}
	}
	
<<<<<<< HEAD
	@Override
=======
>>>>>>> 416a9b0f
	public String submitExecutableFlow(ExecutableFlow exflow, String userId) throws ExecutorManagerException {
		synchronized(exflow) {
			logger.info("Submitting execution flow " + exflow.getFlowId() + " by " + userId);

			int projectId = exflow.getProjectId();
			String flowId = exflow.getFlowId();
			exflow.setSubmitUser(userId);
			exflow.setSubmitTime(System.currentTimeMillis());
			
			List<Integer> running = getRunningFlows(projectId, flowId);

			ExecutionOptions options = exflow.getExecutionOptions();
			if (options == null) {
				options = new ExecutionOptions();
			}
			
			String message = "";
			if (options.getDisabledJobs() != null) {
				// Disable jobs
				for(String disabledId : options.getDisabledJobs()) {
					String[] splits = disabledId.split(":");
					ExecutableNode node = exflow;
					
					for (String split: splits) {
						if (node instanceof ExecutableFlowBase) {
							node = ((ExecutableFlowBase)node).getExecutableNode(split);
						}
						else {
							message = "Cannot disable job " + disabledId + " since flow " + split + " cannot be found. \n";
						}
					}

					if (node == null) {
						throw new ExecutorManagerException("Cannot disable job " + disabledId + ". Cannot find corresponding node.");
					}
					node.setStatus(Status.DISABLED);
				}
			}
			
			if (!running.isEmpty()) {
				if (options.getConcurrentOption().equals(ExecutionOptions.CONCURRENT_OPTION_PIPELINE)) {
					Collections.sort(running);
					Integer runningExecId = running.get(running.size() - 1);
					
					options.setPipelineExecutionId(runningExecId);
					message = "Flow " + flowId + " is already running with exec id " + runningExecId +". Pipelining level " + options.getPipelineLevel() + ". \n";
				}
				else if (options.getConcurrentOption().equals(ExecutionOptions.CONCURRENT_OPTION_SKIP)) {
					throw new ExecutorManagerException("Flow " + flowId + " is already running. Skipping execution.", ExecutorManagerException.Reason.SkippedExecution);
				}
				else {
					// The settings is to run anyways.
					message = "Flow " + flowId + " is already running with exec id " + StringUtils.join(running, ",") +". Will execute concurrently. \n";
				}
			}
			
			// The exflow id is set by the loader. So it's unavailable until after this call.
			executorLoader.uploadExecutableFlow(exflow);
			
			// We create an active flow reference in the datastore. If the upload fails, we remove the reference.
			ExecutionReference reference = new ExecutionReference(exflow.getExecutionId(), executorHost, executorPort);
			executorLoader.addActiveExecutableReference(reference);
			try {
				callExecutorServer(reference,  ConnectorParams.EXECUTE_ACTION);
				runningFlows.put(exflow.getExecutionId(), new Pair<ExecutionReference, ExecutableFlow>(reference, exflow));
				
				message += "Execution submitted successfully with exec id " + exflow.getExecutionId();
			}
			catch (ExecutorManagerException e) {
				executorLoader.removeActiveExecutableReference(reference.getExecId());
				throw e;
			}
			
			return message;
		}
	}
	
	
	private void cleanOldExecutionLogs(long millis) {
		try {
			int count = executorLoader.removeExecutionLogsByTime(millis);
			logger.info("Cleaned up " + count + " log entries.");
		}
		catch (ExecutorManagerException e) {
			e.printStackTrace();
		}
	}

	private Map<String, Object> callExecutorServer(ExecutionReference ref, String action) throws ExecutorManagerException {
		try {
			return callExecutorServer(ref.getHost(), ref.getPort(), action, ref.getExecId(), null, (Pair<String,String>[])null);
		} catch (IOException e) {
			throw new ExecutorManagerException(e);
		}
	}
	
	private Map<String, Object> callExecutorServer(ExecutionReference ref, String action, String user) throws ExecutorManagerException {
		try {
			return callExecutorServer(ref.getHost(), ref.getPort(), action, ref.getExecId(), user, (Pair<String,String>[])null);
		} catch (IOException e) {
			throw new ExecutorManagerException(e);
		}
	}
	
	private Map<String, Object> callExecutorServer(ExecutionReference ref, String action, Pair<String,String> ... params) throws ExecutorManagerException {
		try {
			return callExecutorServer(ref.getHost(), ref.getPort(), action, ref.getExecId(), null, params);
		} catch (IOException e) {
			throw new ExecutorManagerException(e);
		}
	}
	
	private Map<String, Object> callExecutorServer(ExecutionReference ref, String action, String user, Pair<String,String> ... params) throws ExecutorManagerException {
		try {
			return callExecutorServer(ref.getHost(), ref.getPort(), action, ref.getExecId(), user, params);
		} catch (IOException e) {
			throw new ExecutorManagerException(e);
		}
	}
	
	private Map<String, Object> callExecutorServer(String host, int port, String action, Integer executionId, String user, Pair<String,String> ... params) throws IOException {
		URIBuilder builder = new URIBuilder();
		builder.setScheme("http")
			.setHost(host)
			.setPort(port)
			.setPath("/executor");

		builder.setParameter(ConnectorParams.ACTION_PARAM, action);
		
		if (executionId != null) {
			builder.setParameter(ConnectorParams.EXECID_PARAM,String.valueOf(executionId));
		}
		
		if (user != null) {
			builder.setParameter(ConnectorParams.USER_PARAM, user);
		}
		
		if (params != null) {
			for (Pair<String, String> pair: params) {
				builder.setParameter(pair.getFirst(), pair.getSecond());
			}
		}

		URI uri = null;
		try {
			uri = builder.build();
		} catch (URISyntaxException e) {
			throw new IOException(e);
		}
		
		ResponseHandler<String> responseHandler = new BasicResponseHandler();
		
		HttpClient httpclient = new DefaultHttpClient();
		HttpGet httpget = new HttpGet(uri);
		String response = null;
		try {
			response = httpclient.execute(httpget, responseHandler);
		} catch (IOException e) {
			throw e;
		}
		finally {
			httpclient.getConnectionManager().shutdown();
		}
		
		@SuppressWarnings("unchecked")
		Map<String, Object> jsonResponse = (Map<String, Object>)JSONUtils.parseJSONFromString(response);
		String error = (String)jsonResponse.get(ConnectorParams.RESPONSE_ERROR);
		if (error != null) {
			throw new IOException(error);
		}
		
		return jsonResponse;
	}
	
	@Override
	public Map<String, Object> callExecutorJMX(String hostPort, String action, String mBean) throws IOException {
		URIBuilder builder = new URIBuilder();
		
		String[] hostPortSplit = hostPort.split(":");
		builder.setScheme("http")
			.setHost(hostPortSplit[0])
			.setPort(Integer.parseInt(hostPortSplit[1]))
			.setPath("/jmx");

		builder.setParameter(action, "");
		if (mBean != null) {
			builder.setParameter(ConnectorParams.JMX_MBEAN, mBean);
		}

		URI uri = null;
		try {
			uri = builder.build();
		} catch (URISyntaxException e) {
			throw new IOException(e);
		}
		
		ResponseHandler<String> responseHandler = new BasicResponseHandler();
		
		HttpClient httpclient = new DefaultHttpClient();
		HttpGet httpget = new HttpGet(uri);
		String response = null;
		try {
			response = httpclient.execute(httpget, responseHandler);
		} catch (IOException e) {
			throw e;
		}
		finally {
			httpclient.getConnectionManager().shutdown();
		}
		
		@SuppressWarnings("unchecked")
		Map<String, Object> jsonResponse = (Map<String, Object>)JSONUtils.parseJSONFromString(response);
		String error = (String)jsonResponse.get(ConnectorParams.RESPONSE_ERROR);
		if (error != null) {
			throw new IOException(error);
		}
		return jsonResponse;
	}
	
	@Override
	public void shutdown() {
		executingManager.shutdown();
	}
	
	private class ExecutingManagerUpdaterThread extends Thread {
		private boolean shutdown = false;

		public ExecutingManagerUpdaterThread() {
			this.setName("ExecutorManagerUpdaterThread");
		}
		
		// 10 mins recently finished threshold.
		private long recentlyFinishedLifetimeMs = 600000;
		private int waitTimeIdleMs = 2000;
		private int waitTimeMs = 500;
		
		// When we have an http error, for that flow, we'll check every 10 secs, 6 times (1 mins) before we evict.
		private int numErrors = 6;
		private long errorThreshold = 10000;
		
		private void shutdown() {
			shutdown = true;
		}
		
		@SuppressWarnings("unchecked")
		public void run() {
			while(!shutdown) {
				try {
					lastThreadCheckTime = System.currentTimeMillis();

//					loadRunningFlows();

					updaterStage = "Starting update all flows.";
					
					Map<ConnectionInfo, List<ExecutableFlow>> exFlowMap = getFlowToExecutorMap();
					ArrayList<ExecutableFlow> finishedFlows = new ArrayList<ExecutableFlow>();
					ArrayList<ExecutableFlow> finalizeFlows = new ArrayList<ExecutableFlow>();
					
					if (exFlowMap.size() > 0) {
						for (Map.Entry<ConnectionInfo, List<ExecutableFlow>> entry: exFlowMap.entrySet()) {
							List<Long> updateTimesList = new ArrayList<Long>();
							List<Integer> executionIdsList = new ArrayList<Integer>();
						
							ConnectionInfo connection = entry.getKey();
							
							updaterStage = "Starting update flows on " + connection.getHost() + ":" + connection.getPort();
							
							// We pack the parameters of the same host together before we query.
							fillUpdateTimeAndExecId(entry.getValue(), executionIdsList, updateTimesList);
							
							Pair<String,String> updateTimes = new Pair<String, String>(
									ConnectorParams.UPDATE_TIME_LIST_PARAM, 
									JSONUtils.toJSON(updateTimesList));
							Pair<String,String> executionIds = new Pair<String, String>(
									ConnectorParams.EXEC_ID_LIST_PARAM, 
									JSONUtils.toJSON(executionIdsList));
							
							
							Map<String, Object> results = null;
							try {
								results = callExecutorServer(connection.getHost(), connection.getPort(), ConnectorParams.UPDATE_ACTION, null, null, executionIds, updateTimes);
							} catch (IOException e) {
								logger.error(e);
								for (ExecutableFlow flow: entry.getValue()) {
									Pair<ExecutionReference, ExecutableFlow> pair = runningFlows.get(flow.getExecutionId());
									
									updaterStage = "Failed to get update. Doing some clean up for flow " + pair.getSecond().getExecutionId();
									
									if (pair != null) {
										ExecutionReference ref = pair.getFirst();
										int numErrors = ref.getNumErrors();
										if (ref.getNumErrors() < this.numErrors) {
											ref.setNextCheckTime(System.currentTimeMillis() + errorThreshold);
											ref.setNumErrors(++numErrors);
										}
										else {
											logger.error("Evicting flow " + flow.getExecutionId() + ". The executor is unresponsive.");
											//TODO should send out an unresponsive email here.
											finalizeFlows.add(pair.getSecond());
										}
									}
								}
							}
							
							// We gets results
							if (results != null) {
								List<Map<String,Object>> executionUpdates = (List<Map<String,Object>>)results.get(ConnectorParams.RESPONSE_UPDATED_FLOWS);
								for (Map<String,Object> updateMap: executionUpdates) {
									try {
										ExecutableFlow flow = updateExecution(updateMap);
										
										updaterStage = "Updated flow " + flow.getExecutionId();
										
										if (isFinished(flow)) {
											finishedFlows.add(flow);
											finalizeFlows.add(flow);
										}
									} catch (ExecutorManagerException e) {
										ExecutableFlow flow = e.getExecutableFlow();
										logger.error(e);

										if (flow != null) {
											logger.error("Finalizing flow " + flow.getExecutionId());
											finalizeFlows.add(flow);
										}
									}
								}
							}
						}
	
						updaterStage = "Evicting old recently finished flows.";
						
						evictOldRecentlyFinished(recentlyFinishedLifetimeMs);
						// Add new finished
						for (ExecutableFlow flow: finishedFlows) {
							if(flow.getScheduleId() >= 0 && flow.getStatus() == Status.SUCCEEDED){
								ScheduleStatisticManager.invalidateCache(flow.getScheduleId(), cacheDir);
							}
							fireEventListeners(Event.create(flow, Type.FLOW_FINISHED));
							recentlyFinished.put(flow.getExecutionId(), flow);
						}
						
						updaterStage = "Finalizing " + finalizeFlows.size() + " error flows.";
						
						// Kill error flows
						for (ExecutableFlow flow: finalizeFlows) {
							finalizeFlows(flow);
						}
					}
					
					updaterStage = "Updated all active flows. Waiting for next round.";
					
					synchronized(this) {
						try {
							if (runningFlows.size() > 0) {
								this.wait(waitTimeMs);
							}
							else {
								this.wait(waitTimeIdleMs);
							}
						} catch (InterruptedException e) {
						}
					}
				}
				catch (Exception e) {
					logger.error(e);
				} 
			}
		}
	}
	
	private void finalizeFlows(ExecutableFlow flow) {

		int execId = flow.getExecutionId();
		
		updaterStage = "finalizing flow " + execId;
		// First we check if the execution in the datastore is complete
		try {
			ExecutableFlow dsFlow;
			if(isFinished(flow)) {
				dsFlow = flow;
			}
			else {
				updaterStage = "finalizing flow " + execId + " loading from db";
				dsFlow = executorLoader.fetchExecutableFlow(execId);
			
				// If it's marked finished, we're good. If not, we fail everything and then mark it finished.
				if (!isFinished(dsFlow)) {
					updaterStage = "finalizing flow " + execId + " failing the flow";
					failEverything(dsFlow);
					executorLoader.updateExecutableFlow(dsFlow);
				}
			}

			updaterStage = "finalizing flow " + execId + " deleting active reference";
			
			// Delete the executing reference.
			if (flow.getEndTime() == -1) {
				flow.setEndTime(System.currentTimeMillis());
				executorLoader.updateExecutableFlow(dsFlow);
			}
			executorLoader.removeActiveExecutableReference(execId);
			
			updaterStage = "finalizing flow " + execId + " cleaning from memory";
			runningFlows.remove(execId);
			fireEventListeners(Event.create(dsFlow, Type.FLOW_FINISHED));
			recentlyFinished.put(execId, dsFlow);

		} catch (ExecutorManagerException e) {
			logger.error(e);
		}
		
		// TODO append to the flow log that we forced killed this flow because the target no longer had
		// the reference.
		
		updaterStage = "finalizing flow " + execId + " alerting and emailing";
		ExecutionOptions options = flow.getExecutionOptions();
		// But we can definitely email them.
		Alerter mailAlerter = alerters.get("email");
		if(flow.getStatus() == Status.FAILED || flow.getStatus() == Status.KILLED)
		{
			if(options.getFailureEmails() != null && !options.getFailureEmails().isEmpty())
			{
				try {
					mailAlerter.alertOnError(flow, "Executor no longer seems to be running this execution. Most likely due to executor bounce.");
				} catch (Exception e) {
					logger.error(e);
				}
			}
			if(options.getFlowParameters().containsKey("alert.type")) {
				String alertType = options.getFlowParameters().get("alert.type");
				Alerter alerter = alerters.get(alertType);
				if(alerter != null) {
					try {
						alerter.alertOnError(flow, "Executor no longer seems to be running this execution. Most likely due to executor bounce.");
					} catch (Exception e) {
						// TODO Auto-generated catch block
						e.printStackTrace();
						logger.error("Failed to alert by " + alertType);
					}
				}
				else {
					logger.error("Alerter type " + alertType + " doesn't exist. Failed to alert.");
				}
			}
		}
		else
		{
			if(options.getSuccessEmails() != null && !options.getSuccessEmails().isEmpty())
			{
				try {
					
					mailAlerter.alertOnSuccess(flow);
				} catch (Exception e) {
					logger.error(e);
				}
			}
			if(options.getFlowParameters().containsKey("alert.type")) {
				String alertType = options.getFlowParameters().get("alert.type");
				Alerter alerter = alerters.get(alertType);
				if(alerter != null) {
					try {
						alerter.alertOnSuccess(flow);
					} catch (Exception e) {
						// TODO Auto-generated catch block
						e.printStackTrace();
						logger.error("Failed to alert by " + alertType);
					}
				}
				else {
					logger.error("Alerter type " + alertType + " doesn't exist. Failed to alert.");
				}
			}
		}
		
	}
	
	private void failEverything(ExecutableFlow exFlow) {
		long time = System.currentTimeMillis();
		for (ExecutableNode node: exFlow.getExecutableNodes()) {
			switch(node.getStatus()) {
				case SUCCEEDED:
				case FAILED:
				case KILLED:
				case SKIPPED:
				case DISABLED:
					continue;
				//case UNKNOWN:
				case READY:
					node.setStatus(Status.KILLED);
					break;
				default:
					node.setStatus(Status.FAILED);
					break;
			}

			if (node.getStartTime() == -1) {
				node.setStartTime(time);
			}
			if (node.getEndTime() == -1) {
				node.setEndTime(time);
			}
		}

		if (exFlow.getEndTime() == -1) {
			exFlow.setEndTime(time);
		}
		
		exFlow.setStatus(Status.FAILED);
	}
	
	private void evictOldRecentlyFinished(long ageMs) {
		ArrayList<Integer> recentlyFinishedKeys = new ArrayList<Integer>(recentlyFinished.keySet());
		long oldAgeThreshold = System.currentTimeMillis() - ageMs;
		for (Integer key: recentlyFinishedKeys) {
			ExecutableFlow flow = recentlyFinished.get(key);
			
			if (flow.getEndTime() < oldAgeThreshold) {
				// Evict
				recentlyFinished.remove(key);
			}
		}
	}
	
	private ExecutableFlow updateExecution(Map<String,Object> updateData) throws ExecutorManagerException {
		
		Integer execId = (Integer)updateData.get(ConnectorParams.UPDATE_MAP_EXEC_ID);
		if (execId == null) {
			throw new ExecutorManagerException("Response is malformed. Need exec id to update.");
		}
		
		Pair<ExecutionReference, ExecutableFlow> refPair = this.runningFlows.get(execId);
		if (refPair == null) {
			throw new ExecutorManagerException("No running flow found with the execution id. Removing " + execId);
		}
		
		ExecutionReference ref = refPair.getFirst();
		ExecutableFlow flow = refPair.getSecond();
		if (updateData.containsKey("error")) {
			// The flow should be finished here.
			throw new ExecutorManagerException((String)updateData.get("error"), flow);
		}
		
		// Reset errors.
		ref.setNextCheckTime(0);
		ref.setNumErrors(0);
		Status oldStatus = flow.getStatus();
		flow.applyUpdateObject(updateData);
		Status newStatus = flow.getStatus();
		
		ExecutionOptions options = flow.getExecutionOptions();
		if (oldStatus != newStatus && newStatus.equals(Status.FAILED_FINISHING)) {
			// We want to see if we should give an email status on first failure.
			if (options.getNotifyOnFirstFailure()) {
				Alerter mailAlerter = alerters.get("email");
				try {
					mailAlerter.alertOnFirstError(flow);
				} catch (Exception e) {
					e.printStackTrace();
					logger.error("Failed to send first error email." + e.getMessage());
				}
			}
			if(options.getFlowParameters().containsKey("alert.type")) {
				String alertType = options.getFlowParameters().get("alert.type");
				Alerter alerter = alerters.get(alertType);
				if(alerter != null) {
					try {
						alerter.alertOnFirstError(flow);
					} catch (Exception e) {
						// TODO Auto-generated catch block
						e.printStackTrace();
						logger.error("Failed to alert by " + alertType);
					}
				}
				else {
					logger.error("Alerter type " + alertType + " doesn't exist. Failed to alert.");
				}
			}
		}
		
		return flow;
	}
	
	public boolean isFinished(ExecutableFlow flow) {
		switch(flow.getStatus()) {
		case SUCCEEDED:
		case FAILED:
		case KILLED:
			return true;
		default:
			return false;
		}
	}
	
	private void fillUpdateTimeAndExecId(List<ExecutableFlow> flows, List<Integer> executionIds, List<Long> updateTimes) {
		for (ExecutableFlow flow: flows) {
			executionIds.add(flow.getExecutionId());
			updateTimes.add(flow.getUpdateTime());
		}
	}
	
	private Map<ConnectionInfo, List<ExecutableFlow>> getFlowToExecutorMap() {
		HashMap<ConnectionInfo, List<ExecutableFlow>> exFlowMap = new HashMap<ConnectionInfo, List<ExecutableFlow>>();
		
		ConnectionInfo lastPort = new ConnectionInfo(executorHost, executorPort);
		for (Pair<ExecutionReference, ExecutableFlow> runningFlow: runningFlows.values()) {
			ExecutionReference ref = runningFlow.getFirst();
			ExecutableFlow flow = runningFlow.getSecond();
			
			// We can set the next check time to prevent the checking of certain flows.
			if (ref.getNextCheckTime() >= System.currentTimeMillis()) {
				continue;
			}
			
			// Just a silly way to reduce object creation construction of objects since it's most likely that the values will be the same.
			if (!lastPort.isEqual(ref.getHost(), ref.getPort())) {
				lastPort = new ConnectionInfo(ref.getHost(), ref.getPort());
			}
			
			List<ExecutableFlow> flows = exFlowMap.get(lastPort);
			if (flows == null) {
				flows = new ArrayList<ExecutableFlow>();
				exFlowMap.put(lastPort, flows);
			}
			
			flows.add(flow);
		}
		
		return exFlowMap;
	}
	
	private static class ConnectionInfo {
		private String host;
		private int port;

		public ConnectionInfo(String host, int port) {
			this.host = host;
			this.port = port;
		}

		@SuppressWarnings("unused")
		private ConnectionInfo getOuterType() {
			return ConnectionInfo.this;
		}
		
		public boolean isEqual(String host, int port) {
			return this.port == port && this.host.equals(host);
		}
		
		public String getHost() {
			return host;
		}
		
		public int getPort() {
			return port;
		}
		
		@Override
		public int hashCode() {
			final int prime = 31;
			int result = 1;
			result = prime * result + ((host == null) ? 0 : host.hashCode());
			result = prime * result + port;
			return result;
		}

		@Override
		public boolean equals(Object obj) {
			if (this == obj)
				return true;
			if (obj == null)
				return false;
			if (getClass() != obj.getClass())
				return false;
			ConnectionInfo other = (ConnectionInfo) obj;
			if (host == null) {
				if (other.host != null)
					return false;
			} else if (!host.equals(other.host))
				return false;
			if (port != other.port)
				return false;
			return true;
		}
	}
	
	@Override
	public int getExecutableFlows(int projectId, String flowId, int from, int length, List<ExecutableFlow> outputList) throws ExecutorManagerException {
		List<ExecutableFlow> flows = executorLoader.fetchFlowHistory(projectId, flowId, from, length);
		outputList.addAll(flows);
		return executorLoader.fetchNumExecutableFlows(projectId, flowId);
	}

	@Override
	public List<ExecutableFlow> getExecutableFlows(int projectId, String flowId, int from, int length, Status status) throws ExecutorManagerException {
		return executorLoader.fetchFlowHistory(projectId, flowId, from, length, status);
	}

	/* 
	 * cleaner thread to clean up execution_logs, etc in DB. Runs every day.
	 * 
	 */
	private class CleanerThread extends Thread {
		// log file retention is 1 month.
		
		// check every day
		private static final long CLEANER_THREAD_WAIT_INTERVAL_MS = 24*60*60*1000;
		
		private final long executionLogsRetentionMs;
		
		private boolean shutdown = false;
		private long lastLogCleanTime = -1;
		
		public CleanerThread(long executionLogsRetentionMs) {
			this.executionLogsRetentionMs = executionLogsRetentionMs;
			this.setName("AzkabanWebServer-Cleaner-Thread");
		}
		
		@SuppressWarnings("unused")
		public void shutdown() {
			shutdown = true;
			this.interrupt();
		}
		
		public void run() {
			while (!shutdown) {
				synchronized (this) {
					try {
						lastCleanerThreadCheckTime = System.currentTimeMillis();
						
						// Cleanup old stuff.
						long currentTime = System.currentTimeMillis();
						if (currentTime - CLEANER_THREAD_WAIT_INTERVAL_MS > lastLogCleanTime) {
							cleanExecutionLogs();
							lastLogCleanTime = currentTime;
						}
		
						
						wait(CLEANER_THREAD_WAIT_INTERVAL_MS);
					} catch (InterruptedException e) {
						logger.info("Interrupted. Probably to shut down.");
					}
				}
			}
		}

		private void cleanExecutionLogs() {
			logger.info("Cleaning old logs from execution_logs");
			long cutoff = DateTime.now().getMillis() - executionLogsRetentionMs;
			logger.info("Cleaning old log files before " + new DateTime(cutoff).toString());
			cleanOldExecutionLogs(DateTime.now().getMillis() - executionLogsRetentionMs);
		}
	}

	

	
}<|MERGE_RESOLUTION|>--- conflicted
+++ resolved
@@ -1,5 +1,5 @@
 /*
- * Copyright 2012 LinkedIn Corp.
+ * Copyright 2014 LinkedIn Corp.
  * 
  * Licensed under the Apache License, Version 2.0 (the "License"); you may not
  * use this file except in compliance with the License. You may obtain a copy of
@@ -403,10 +403,7 @@
 		}
 	}
 	
-<<<<<<< HEAD
-	@Override
-=======
->>>>>>> 416a9b0f
+	@Override
 	public String submitExecutableFlow(ExecutableFlow exflow, String userId) throws ExecutorManagerException {
 		synchronized(exflow) {
 			logger.info("Submitting execution flow " + exflow.getFlowId() + " by " + userId);
@@ -656,9 +653,6 @@
 			while(!shutdown) {
 				try {
 					lastThreadCheckTime = System.currentTimeMillis();
-
-//					loadRunningFlows();
-
 					updaterStage = "Starting update all flows.";
 					
 					Map<ConnectionInfo, List<ExecutableFlow>> exFlowMap = getFlowToExecutorMap();
@@ -1160,8 +1154,4 @@
 			cleanOldExecutionLogs(DateTime.now().getMillis() - executionLogsRetentionMs);
 		}
 	}
-
-	
-
-	
 }