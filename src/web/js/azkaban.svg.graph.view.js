--- conflicted
+++ resolved
@@ -1,4 +1,3 @@
-<<<<<<< HEAD
 /*
  * Copyright 2012 LinkedIn Corp.
  * 
@@ -14,9 +13,7 @@
  * License for the specific language governing permissions and limitations under
  * the License.
  */
-=======
 $.namespace('azkaban');
->>>>>>> 416a9b0f
 
 azkaban.SvgGraphView = Backbone.View.extend({
 	events: {
@@ -74,33 +71,6 @@
 			this.render();
 		}
 	},
-<<<<<<< HEAD
-	
-  initializeDefs: function(self) {
-		var def = document.createElementNS(svgns, 'defs');
-		def.setAttributeNS(null, "id", "buttonDefs");
-
-		// ArrowHead
-		var arrowHeadMarker = document.createElementNS(svgns, 'marker');
-		arrowHeadMarker.setAttribute("id", "triangle");
-		arrowHeadMarker.setAttribute("viewBox", "0 0 10 10");
-		arrowHeadMarker.setAttribute("refX", "5");
-		arrowHeadMarker.setAttribute("refY", "5");
-		arrowHeadMarker.setAttribute("markerUnits", "strokeWidth");
-		arrowHeadMarker.setAttribute("markerWidth", "4");
-		arrowHeadMarker.setAttribute("markerHeight", "3");
-		arrowHeadMarker.setAttribute("orient", "auto");
-		var path = document.createElementNS(svgns, 'polyline');
-		arrowHeadMarker.appendChild(path);
-		path.setAttribute("points", "0,0 10,5 0,10 1,5");
-
-		def.appendChild(arrowHeadMarker);
-		
-		this.svgGraph.appendChild(def);
-	},
-	
-  render: function(self) {
-=======
 	render: function() {
 		console.log("graph render");
 		
@@ -108,7 +78,6 @@
 		this.resetPanZoom(0);
 	},
 	renderGraph: function(data, g) {
->>>>>>> 416a9b0f
 		console.log("graph render");
 
 		g.data = data;
@@ -218,13 +187,7 @@
 			}
 		}
 	},
-<<<<<<< HEAD
-	
-  assignInitialStatus: function(evt) {
-		var data = this.model.get("data");
-=======
 	assignInitialStatus: function(evt, data) {
->>>>>>> 416a9b0f
 		for (var i = 0; i < data.nodes.length; ++i) {
 			var updateNode = data.nodes[i];
 			var g = updateNode.gNode;
@@ -252,19 +215,6 @@
 			
 			addClass(g, "selected");
 			
-<<<<<<< HEAD
-			var offset = 200;
-			var widthHeight = offset*2;
-			var x = node.x - offset;
-			var y = node.y - offset;
-			
-			$(this.svgGraph).svgNavigate("transformToBox", {
-				x: x, 
-				y: y, 
-				width: widthHeight, 
-				height: widthHeight
-			});
-=======
 			console.log(this.model.get("autoPanZoom"));
 			if (this.model.get("autoPanZoom")) {
 				var offset = 150;
@@ -274,7 +224,6 @@
 				
 				$(this.svgGraph).svgNavigate("transformToBox", {x: x, y: y, width: widthHeight, height: widthHeight});
 			}
->>>>>>> 416a9b0f
 		}
 	},
 	
@@ -314,15 +263,8 @@
 			if (callbacks.node && currentTarget.jobid) {
 				callbacks.node(self, this.model, currentTarget.nodeobj);
 			}
-<<<<<<< HEAD
-			else if (callbacks.edge && 
-					(currentTarget.nodeName == "polyline" || 
-					 currentTarget.nodeName == "line")) {
-				callbacks.edge(self);
-=======
 			else if (callbacks.edge && (currentTarget.nodeName == "polyline" || currentTarget.nodeName == "line")) {
 				callbacks.edge(self, this.model);
->>>>>>> 416a9b0f
 			}
 			else if (callbacks.graph) {
 				callbacks.graph(self, this.model);
@@ -332,14 +274,8 @@
 	
 		return true;
 	},	
-<<<<<<< HEAD
-	
-  drawEdge: function(self, edge) {
-		var svg = self.svgGraph;
-=======
 	drawEdge: function(self, edge, g) {
 		var svg = this.svg;
->>>>>>> 416a9b0f
 		var svgns = self.svgns;
 		
 		var startNode = edge.fromNode;
@@ -390,17 +326,11 @@
 			svg.change(gNode, {"transform": translateStr(node.x, node.y)});
 		}
 	},
-<<<<<<< HEAD
-	
-  drawNode: function(self, node, bounds) {
-		var svg = self.svgGraph;
-		var svgns = self.svgns;
-=======
+
 	expandFlow: function(node) {
 		var svg = this.svg;
 		var gnode = node.gNode;
 		node.expanded = true;
->>>>>>> 416a9b0f
 
 		var innerG = gnode.innerG;
 		var borderRect = innerG.borderRect;
@@ -430,57 +360,6 @@
 		
 		this.relayoutFlow(node);
 		
-<<<<<<< HEAD
-		var text = document.createElementNS(svgns, 'text');
-		var textLabel = document.createTextNode(node.label);
-		text.appendChild(textLabel);
-		text.setAttributeNS(null, "x", 4);
-		text.setAttributeNS(null, "y", 15);
-		text.setAttributeNS(null, "height", 10); 
-				
-		this.addBounds(bounds, {
-			minX: node.x - xOffset, 
-			minY: node.y - yOffset, 
-			maxX: node.x + xOffset, 
-			maxY: node.y + yOffset
-		});
-		
-		var backRect = document.createElementNS(svgns, 'rect');
-		backRect.setAttributeNS(null, "x", 0);
-		backRect.setAttributeNS(null, "y", 2);
-		backRect.setAttributeNS(null, "class", "backboard");
-		backRect.setAttributeNS(null, "width", 10);
-		backRect.setAttributeNS(null, "height", 15);
-		
-		innerG.appendChild(circle);
-		innerG.appendChild(backRect);
-		innerG.appendChild(text);
-		innerG.jobid = node.id;
-
-		nodeG.appendChild(innerG);
-		self.mainG.appendChild(nodeG);
-
-		// Need to get text width after attaching to SVG.
-		var computeText = text.getComputedTextLength();
-		var halfWidth = computeText/2;
-		text.setAttributeNS(null, "x", -halfWidth + 10);
-		backRect.setAttributeNS(null, "x", -halfWidth);
-		backRect.setAttributeNS(null, "width", computeText + 20);
-
-		nodeG.setAttributeNS(null, "class", "node");
-		nodeG.jobid=node.id;
-	},
-	
-  addBounds: function(toBounds, addBounds) {
-		toBounds.minX = toBounds.minX 
-				? Math.min(toBounds.minX, addBounds.minX) : addBounds.minX;
-		toBounds.minY = toBounds.minY 
-				? Math.min(toBounds.minY, addBounds.minY) : addBounds.minY;
-		toBounds.maxX = toBounds.maxX 
-				? Math.max(toBounds.maxX, addBounds.maxX) : addBounds.maxX;
-		toBounds.maxY = toBounds.maxY 
-				? Math.max(toBounds.maxY, addBounds.maxY) : addBounds.maxY;
-=======
 		var bounds = this.calculateBounds(this.model.get("data").nodes);
 
 		var margin = this.graphMargin;
@@ -712,21 +591,10 @@
 		$(innerG).animate({svgTransform: translateStr(-node.width/2, -node.height/2)}, time);
 		$(borderRect).animate({svgWidth: node.width, svgHeight: node.height}, time);
 		$(borderRect).animate({svgFill: 'white'}, time);
->>>>>>> 416a9b0f
 	},
 	
   resetPanZoom: function(duration) {
 		var bounds = this.graphBounds;
-<<<<<<< HEAD
-		var param = {
-			x: bounds.minX, 
-			y: bounds.minY, 
-			width: (bounds.maxX - bounds.minX), 
-			height: (bounds.maxY - bounds.minY), 
-			duration: duration 
-		};
-		$(this.svgGraph).svgNavigate("transformToBox", param);
-=======
 		var param = {x: bounds.minX, y: bounds.minY, width: (bounds.maxX - bounds.minX), height: (bounds.maxY - bounds.minY), duration: duration };
 
 		this.panZoom(param);
@@ -758,6 +626,5 @@
 	panZoom: function(params) {
 		params.maxScale = 2;
 		$(this.svgGraph).svgNavigate("transformToBox", params);
->>>>>>> 416a9b0f
 	}
 });