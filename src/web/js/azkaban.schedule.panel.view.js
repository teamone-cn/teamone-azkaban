--- conflicted
+++ resolved
@@ -53,7 +53,6 @@
 		var scheduleURL = contextURL + "/schedule"
 		var scheduleData = flowExecuteDialogView.getExecutionOptionData();
 
-<<<<<<< HEAD
 		console.log("Creating schedule for " + projectName + "." + 
 				scheduleData.flow);
 		
@@ -73,11 +72,9 @@
 			
 		var successHandler = function(data) {
 			if (data.error) {
-				schedulePanelView.hideSchedulePanel();
 				messageDialogView.show("Error Scheduling Flow", data.message);
 			}
 			else {
-				schedulePanelView.hideSchedulePanel();
 				messageDialogView.show("Flow Scheduled", data.message,
 					function() {
 						window.location.href = scheduleURL;
@@ -88,26 +85,6 @@
 
 		$.post(scheduleURL, scheduleData, successHandler, "json");
 	}
-=======
-	$.post(
-			scheduleURL,
-			scheduleData,
-			function(data) {
-				if (data.error) {
-					messageDialogView.show("Error Scheduling Flow", data.message);
-				}
-				else {
-					messageDialogView.show("Flow Scheduled", data.message,
-						function() { 
-							window.location.href = scheduleURL; 
-						}
-					);
-				}
-			},
-			"json"
-	);
-  }
->>>>>>> 44fd1646
 });
 
 $(function() {
