--- conflicted
+++ resolved
@@ -2367,333 +2367,6 @@
 	cursor: pointer;
 }
 
-<<<<<<< HEAD
-#schedule-options {
-	left: 100px;
-	right: 100px;
-	top: 50px;
-	bottom: 40px;
-}
-
-#schedule-options .svgDiv {
-	position: absolute;
-	background-color: #CCC;
-	padding: 1px;
-	left: 270px;
-	right: 0px;
-	top: 0px;
-	bottom: 0px;
-}
-
-#schedule-options .jobList {
-	position: absolute;
-	width: 255px;
-	top: 0px;
-	bottom: 0px;
-	padding: 5px;
-	background-color: #F0F0F0;
-}
-
-#schedule-options .list {
-	width: 255px;
-}
-
-#schedule-options ul.optionsPicker {
-	margin-left: 30px;
-}
-
-#schedule-options ul.optionsPicker li {
-	float: left;
-	font-size: 12pt;
-	font-weight: bold;
-	margin-right: 15px;
-	cursor: pointer;
-	color: #CCC;
-}
-
-#schedule-options ul.optionsPicker li.selected {
-	text-decoration: underline;
-	color: #000;
-}
-
-#schedule-options ul.optionsPicker li.selected:hover {
-	color: #000;
-}
-
-#schedule-options ul.optionsPicker li:hover {
-	color: #888;
-}
-
-#schedule-options .optionsPane {
-	position: absolute;
-	top: 85px;
-	background-color: #FFF;
-	left: 0px;
-	right: 0px;
-	bottom: 0px;
-}
-
-#schedule-options .panel {
-	position: absolute;
-	width: 100%;
-	top: 0px;
-	bottom: 65px;
-}
-
-#schedule-options .generalPanel.panel {
-	background-color: #F4F4F4;
-	padding-top: 15px;
-}
-
-#schedule-options h3 {
-	margin-left: 20px;
-	font-size: 14pt;
-	border-bottom: 1px solid #CCC;
-}
-
-#schedule-options h4 {
-	margin-left: 20px;
-	font-size: 12pt;
-	border-bottom: 1px solid #CCC;
-}
-
-#scheduleGeneralPanel {
-	overflow: auto;
-}
-
-#scheduleGeneralPanel dt {
-	width: 150px;
-	font-size: 10pt;
-	font-weight: bold;
-	margin-top: 5px;
-}
-
-#scheduleGeneralPanel textarea {
-	width: 500px;
-}
-
-#scheduleGeneralPanel table #addRow {
-	cursor: pointer;
-}
-
-#scheduleGeneralPanel table tr {
-	height: 24px;
-}
-
-#scheduleGeneralPanel table .editable {
-
-}
-
-#scheduleGeneralPanel table .editable input {
-	border: 1px solid #009FC9;
-	height: 16px;
-}
-
-#scheduleGeneralPanel table .name {
-	width: 40%;
-}
-
-#scheduleGeneralPanel span.addIcon {
-	display: block;
-	width: 16px;
-	height: 16px;
-	background-image: url("./images/addIcon.png");
-}
-
-#scheduleGeneralPanel span.removeIcon {
-	display: block;
-	visibility:hidden;
-	disabled: true;
-	width: 16px;
-	height: 16px;
-	background-image: url("./images/removeIcon.png");
-	cursor: pointer;
-}
-
-#scheduleGeneralPanel .editable:hover span.removeIcon {
-	visibility:visible;
-}
-
-#scheduleGeneralPanel {
-}
-
-#scheduleGeneralPanel span {
-	float: left;
-	margin-left: 5px;
-}
-
-#scheduleGeneralPanel dd {
-	font-size: 10pt;
-}
-
-
-
-
-#sla-options {
-	left: 100px;
-	right: 100px;
-	top: 50px;
-	bottom: 40px;
-}
-
-#sla-options .svgDiv {
-	position: absolute;
-	background-color: #CCC;
-	padding: 1px;
-	left: 270px;
-	right: 0px;
-	top: 0px;
-	bottom: 0px;
-}
-
-#sla-options .jobList {
-	position: absolute;
-	width: 255px;
-	top: 0px;
-	bottom: 0px;
-	padding: 5px;
-	background-color: #F0F0F0;
-}
-
-#sla-options .list {
-	width: 255px;
-}
-
-#sla-options ul.optionsPicker {
-	margin-left: 30px;
-}
-
-#sla-options ul.optionsPicker li {
-	float: left;
-	font-size: 12pt;
-	font-weight: bold;
-	margin-right: 15px;
-	cursor: pointer;
-	color: #CCC;
-}
-
-#sla-options ul.optionsPicker li.selected {
-	text-decoration: underline;
-	color: #000;
-}
-
-#sla-options ul.optionsPicker li.selected:hover {
-	color: #000;
-}
-
-#sla-options ul.optionsPicker li:hover {
-	color: #888;
-}
-
-#sla-options .optionsPane {
-	position: absolute;
-	top: 85px;
-	background-color: #FFF;
-	left: 0px;
-	right: 0px;
-	bottom: 0px;
-}
-
-#sla-options .panel {
-	position: absolute;
-	width: 100%;
-	top: 0px;
-	bottom: 65px;
-}
-
-#sla-options .generalPanel.panel {
-	background-color: #F4F4F4;
-	padding-top: 15px;
-}
-
-#sla-options h3 {
-	margin-left: 20px;
-	font-size: 14pt;
-	border-bottom: 1px solid #CCC;
-}
-
-#sla-options h4 {
-	margin-left: 20px;
-	font-size: 12pt;
-	border-bottom: 1px solid #CCC;
-}
-
-#slaPanel {
-	overflow: auto;
-}
-
-#slaPanel dt {
-	width: 150px;
-	font-size: 10pt;
-	font-weight: bold;
-	margin-top: 5px;
-}
-
-#slaPanel textarea {
-	width: 500px;
-}
-
-#slaPanel table #addRow {
-	cursor: pointer;
-}
-
-#slaPanel table tr {
-	height: 24px;
-}
-
-#slaPanel table .editable {
-
-}
-
-#slaPanel table .editable input {
-	border: 1px solid #009FC9;
-	height: 16px;
-}
-
-#slaPanel table .name {
-	width: 40%;
-}
-
-#slaPanel span.addIcon {
-	display: block;
-	width: 16px;
-	height: 16px;
-	background-image: url("./images/addIcon.png");
-}
-
-#slaPanel span.removeIcon {
-	display: block;
-	visibility:hidden;
-	disabled: true;
-	width: 16px;
-	height: 16px;
-	background-image: url("./images/removeIcon.png");
-	cursor: pointer;
-}
-
-#slaPanel .editable:hover span.removeIcon {
-	visibility:visible;
-}
-
-#slaPanel {
-}
-
-#slaPanel span {
-	float: left;
-	margin-left: 5px;
-}
-
-#slaPanel dd {
-	font-size: 10pt;
-}
-
-
-=======
-.job-hover-menu {
-	padding-top: 1px; 
-}
-
->>>>>>> 8e9649ed
 .azkaban-charts .expandable-hitarea { background-position: -32px -16px; }
 .azkaban-charts .expandable-hitarea.collapse { background-position: 0 -16px; }
 /* clean up */