--- conflicted
+++ resolved
@@ -53,12 +53,8 @@
   private String _fromAddress;
   private String _mimeType = "text/plain";
   private String _tls;
-<<<<<<< HEAD
   private long _totalAttachmentSizeSoFar;
-
-=======
   private boolean _usesAuth = true;
->>>>>>> eed6b339
   private StringBuffer _body = new StringBuffer();
   private static int _mailTimeout = 10000;
   private static int _connectionTimeout = 10000;
@@ -132,10 +128,10 @@
     _tls = tls;
     return this;
   }
-  
+
   public EmailMessage setAuth(boolean auth) {
-      _usesAuth = auth;
-      return this;
+    _usesAuth = auth;
+    return this;
   }
 
   public EmailMessage addAttachment(File file) throws MessagingException {
@@ -192,11 +188,11 @@
     checkSettings();
     Properties props = new Properties();
     if (_usesAuth) {
-        props.put("mail." + protocol + ".auth", "true");
-        props.put("mail.user", _mailUser);
-        props.put("mail.password", _mailPassword);
+      props.put("mail." + protocol + ".auth", "true");
+      props.put("mail.user", _mailUser);
+      props.put("mail.password", _mailPassword);
     } else {
-        props.put("mail." + protocol + ".auth", "false");
+      props.put("mail." + protocol + ".auth", "false");
     }
     props.put("mail." + protocol + ".host", _mailHost);
     props.put("mail." + protocol + ".timeout", _mailTimeout);
@@ -234,14 +230,14 @@
     // Transport transport = session.getTransport();
 
     SMTPTransport t = (SMTPTransport) session.getTransport(protocol);
-<<<<<<< HEAD
+
     try {
-      t.connect(_mailHost, _mailUser, _mailPassword);
+      connectToSMTPServer(t);
     } catch (MessagingException ste) {
       if (ste.getCause() instanceof SocketTimeoutException) {
         try {
           // retry on SocketTimeoutException
-          t.connect(_mailHost, _mailUser, _mailPassword);
+          connectToSMTPServer(t);
           logger.info("Email retry on SocketTimeoutException succeeded");
         } catch (MessagingException me) {
           logger.error("Email retry on SocketTimeoutException failed", me);
@@ -251,15 +247,17 @@
         logger.error("Encountered issue while connecting to email server", ste);
         throw ste;
       }
-=======
-    if (_usesAuth) {
-        t.connect(_mailHost, _mailUser, _mailPassword);
-    } else {
-        t.connect();
->>>>>>> eed6b339
     }
     t.sendMessage(message, message.getRecipients(Message.RecipientType.TO));
     t.close();
+  }
+
+  private void connectToSMTPServer(SMTPTransport t) throws MessagingException {
+    if (_usesAuth) {
+      t.connect(_mailHost, _mailUser, _mailPassword);
+    } else {
+      t.connect();
+    }
   }
 
   public void setBody(String body) {
